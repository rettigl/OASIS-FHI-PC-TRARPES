--- conflicted
+++ resolved
@@ -170,9 +170,6 @@
 RUN --mount=type=cache,target=/root/.cache/uv \
     --mount=type=bind,source=uv.lock,target=uv.lock \
     --mount=type=bind,source=pyproject.toml,target=pyproject.toml \
-<<<<<<< HEAD
-    uv export --extra plugins --extra jupyter | uv pip install -r /dev/stdin --system
-=======
     # Use inexact to avoid removing pre-installed packages in the environment
     # Use no-install-project to skip installing the current project (`nomad-distribution`)
     uv sync --extra plugins --extra jupyter --no-install-project --inexact
@@ -208,7 +205,6 @@
 
 COPY --from=uv_image /uv /bin/uv
 COPY --from=jupyter_builder /opt/conda /opt/conda
->>>>>>> 5f0998c3
 
 # Copy IgorPro logo
 COPY resources/igor.png /opt/venv/lib/python3.12/site-packages/nomad/app/static/gui/logo/
