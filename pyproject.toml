--- conflicted
+++ resolved
@@ -20,11 +20,7 @@
 readme = "README.md"
 requires-python = ">=3.10, <3.13"
 license = { file = "LICENSE" }
-<<<<<<< HEAD
-dependencies = ["nomad-lab[parsing, infrastructure]==1.3.16rc3"]
-=======
 dependencies = ["nomad-lab[parsing, infrastructure]==1.3.16"]
->>>>>>> 1f67d020
 
 [project.urls]
 repository = "https://github.com/rettigl/oasis-fhi-pc-trarpes"
@@ -61,11 +57,7 @@
   "sed-processor>=1.1.0",
   "specsanalyzer>=1.0.0",
 ]
-<<<<<<< HEAD
-dev = ["nomad-lab[parsing, infrastructure, dev]==1.3.16rc3"]
-=======
 dev = ["nomad-lab[parsing, infrastructure, dev]==1.3.16"]
->>>>>>> 1f67d020
 
 [tool.uv]
 extra-index-url = [
