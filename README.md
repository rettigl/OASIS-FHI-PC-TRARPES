![docker image](https://github.com/rettigl/OASIS-FHI-PC-TRARPES/actions/workflows/docker-publish.yml/badge.svg)


<<<<<<< HEAD
# rettigl's NOMAD Oasis Distribution
=======
> [!CAUTION]
> The templated repository will run a GitHub action on creation which might take a few minutes.
> After the workflow finishes you should refresh the page and this message should disappear.
> If this message persists you might need to trigger the workflow manually by navigating to the
> "Actions" tab at the top, clicking "Template Repository Initialization" on the left side,
> and triggering it by clicking "Run workflow" under the "Run workflow" button on the right.

# FAIRmat-NFDI's NOMAD Oasis Distribution
>>>>>>> 679df82f

This is the NOMAD Oasis distribution of rettigl.
Below are instructions for how to [deploy this distribution](#deploying-the-distribution)
and how to customize it through [adding plugins](#adding-a-plugin).

> [!IMPORTANT]
> Depending on the settings of the owner of this repository, the distributed image might
> be private and require authentication to pull.
> If you want to keep the image private you need to configure and use a personal access
> token (PAT) according to the instructions in the GitHub docs [here](https://docs.github.com/en/packages/working-with-a-github-packages-registry/working-with-the-container-registry#authenticating-with-a-personal-access-token-classic).
> If you want to make the image public (recommended), you should make sure that your
> organization settings allow public packages and make this package public after building it.
> You can read more about this in the GitHub docs [here](https://docs.github.com/en/packages/learn-github-packages/configuring-a-packages-access-control-and-visibility).

> [!TIP]
> In order for others to find and learn from your distribution we in FAIRmat would
> greatly appreciate it if you would add the topic `nomad-distribution` by clicking the
> ⚙️ next to "About" on the main GitHub page for this repository.

In this README you will find instructions for:
1. [Deploying the distribution](#deploying-the-distribution)
2. [Adding a plugin](#adding-a-plugin)
3. [Using the jupyter image](#the-jupyter-image)
4. [Automated unit and example upload tests in CI](#automated-unit-and-example-upload-tests-in-ci)
5. [Setup regular package updates with Dependabot](#set-up-regular-package-updates-with-dependabot)
6. [Updating the distribution from the template](#updating-the-distribution-from-the-template)
7. [Solving common issues](#faqtrouble-shooting)

## Deploying the distribution

Below are instructions for how to deploy this NOMAD Oasis distribution
[for a new Oasis](#for-a-new-oasis) and [for an existing Oasis](#for-an-existing-oasis)

### For a new Oasis

1. Make sure you have [docker](https://docs.docker.com/engine/install/) installed.
   Docker nowadays comes with `docker compose` built in. Prior, you needed to
   install the stand-alone [docker-compose](https://docs.docker.com/compose/install/).

2. Clone the repository or download the repository as a zip file.

    ```sh
    git clone https://github.com/rettigl/OASIS-FHI-PC-TRARPES.git
    cd OASIS-FHI-PC-TRARPES
    ```

    or

    ```sh
    curl-L -o OASIS-FHI-PC-TRARPES.zip "https://github.com/rettigl/OASIS-FHI-PC-TRARPES/archive/main.zip"
    unzip OASIS-FHI-PC-TRARPES.zip
    cd OASIS-FHI-PC-TRARPES
    ```

3. _On Linux only,_ recursively change the owner of the `.volumes` directory to the nomad user (1000)

    ```sh
    sudo chown -R 1000 .volumes
    ```

4. Pull the images specified in the `docker-compose.yaml`

    Note that the image needs to be public or you need to provide a PAT (see "Important" note above).

    ```sh
    docker compose pull
    ```

5. Configuring Secure HTTP and HTTPS Connections

   By default `docker-compose.yaml` uses the HTTP protocol for communication. This works for testing, but before entering production you must secure your setup with HTTPS; otherwise, any communication with the server—including credentials and sensitive data—can be compromised.

   HTTPS requires a TLS certificate, which must be renewed periodically. Depending on your setup, you have several options:

   1. You already have a certificate.

      In this case, you just need the certificate and key files.

   2. Free certificate from Let's Encrypt

      [Let's Encrypt](https://letsencrypt.org/) provides free TLS certificates for those with a domain name. Follow their tutorials for instructions on generating a certificate.

   3. Self-signed certificate

      For testing, you can create a [self-signed certificate](https://en.wikipedia.org/wiki/Self-signed_certificate). Note that self-signed certificates are not recommended for production since they are not trusted by browsers. You can generate one with:

      ```sh
      mkdir ssl
      openssl req -x509 -nodes -days 365 \
        -newkey rsa:2048 \
        -keyout ./ssl/selfsigned.key \
        -out ./ssl/selfsigned.crt \
        -subj "/CN=localhost"
      ```

   To start using a TLS certificate, update the `proxy` configuration in `docker-compose.yml`:
   ```diff
   - # HTTP
   - - ./configs/nginx_http.conf:/etc/nginx/conf.d/default.conf:ro

   + # HTTPS
   + - ./configs/nginx_https.conf:/etc/nginx/conf.d/default.conf:ro
   + - ./ssl:/etc/nginx/ssl:ro  # Your certificate files
   ```

6. And run it with docker compose in detached (--detach or -d) mode

    ```sh
    docker compose up -d
    ```

7. (Optional) You can now test that NOMAD is running with

    ```sh
    # HTTP
    curl localhost/nomad-oasis/alive

    # HTTPS (--insecure flag is only needed for a self-signed certificate)
    curl --insecure https://localhost/nomad-oasis/alive
    ```

7. Finally, open [http://localhost/nomad-oasis](http://localhost/nomad-oasis) in your browser to start using your new NOMAD Oasis.

#### Updating the image
Any pushes to the main branch of this repository, such as when [adding a plugin](#adding-a-plugin), will trigger a pipeline that generates a new app and jupyter image.

1. To update your local image you need to shut down NOMAD using

    ```sh
    docker compose down
    ```

    and then repeat steps 4. and 5. above.

2. You can remove unused images to free up space by running

    ```sh
    docker image prune -a
    ```

#### NOMAD Remote Tools Hub (NORTH)

To run NORTH (the NOMAD Remote Tools Hub), the `hub` container needs to run docker and
the container has to be run under the docker group. You need to replace the default group
id `991` in the `docker-compose.yaml`'s `hub` section with your systems docker group id.
Run `id` if you are a docker user, or `getent group | grep docker` to find your
systems docker gid. The user id 1000 is used as the nomad user inside all containers.

Please see the [Jupyter image](#the-jupyter-image) section below for more information on the jupyter NORTH image being generated in this repository.

You can find more details on setting up and maintaining an Oasis in the NOMAD docs here:
[https://nomad-lab.eu/prod/v1/staging/docs/howto/oasis/configure.html](https://nomad-lab.eu/prod/v1/staging/docs/howto/oasis/configure.html)

### For an existing Oasis

If you already have an Oasis running you only need to change the image being pulled in
your `docker-compose.yaml` with `ghcr.io/rettigl/oasis-fhi-pc-trarpes:main` for the services
`worker`, `app`, `north`, and `logtransfer`.

If you want to use the `nomad.yaml` from this repository you also need to comment out
the inclusion of the `nomad.yaml` under the volumes key of those services in the
`docker-compose.yaml`.

```yaml
volumes:
  # - ./configs/nomad.yaml:/app/nomad.yaml
```

To run the new image you can follow steps 5. and 6. [above](#for-a-new-oasis).

## Adding a plugin

To add a new plugin to the docker image you should add it to the plugins table in the [`pyproject.toml`](pyproject.toml) file.

Here you can put either plugins distributed to PyPI, e.g.

```toml
[project.optional-dependencies]
plugins = [
  "nomad-material-processing>=1.0.0",
]
```

or plugins in a git repository with either the commit hash

```toml
[project.optional-dependencies]
plugins = [
  "nomad-measurements @ git+https://github.com/FAIRmat-NFDI/nomad-measurements.git@71b7e8c9bb376ce9e8610aba9a20be0b5bce6775",
]
```

or with a tag

```toml
[project.optional-dependencies]
plugins = [
  "nomad-measurements @ git+https://github.com/FAIRmat-NFDI/nomad-measurements.git@v0.0.4"
]
```

To add a plugin in a subdirectory of a git repository you can use the `subdirectory` option, e.g.

```toml
[project.optional-dependencies]
plugins = [
  "ikz_pld_plugin @ git+https://github.com/FAIRmat-NFDI/AreaA-data_modeling_and_schemas.git@30fc90843428d1b36a1d222874803abae8b1cb42#subdirectory=PVD/PLD/jeremy_ikz/ikz_pld_plugin"
]
```

Once the changes have been committed to the main branch, the new image will automatically
be generated.

## The Jupyter image

In addition to the Docker image for running the oasis, this repository also builds a custom NORTH image for running a jupyter hub with the installed plugins.
This image has been added to the [`configs/nomad.yaml`](configs/nomad.yaml) during the initialization of this repository and should therefore already be available in your Oasis under "Analyze / NOMAD Remote Tools Hub / jupyter"

We currently use `quay.io/jupyter/base-notebook:2025-04-14` as our base image for Jupyter. While it includes the necessary Python packages, it does not come with `R` or `Julia` pre-installed.
If you need support for those languages, you can switch to `quay.io/jupyter/datascience-notebook:2025-04-04`, which includes both `R` and `Julia`.
The Jupyter image does not include `gcc` or `build-essential` by default. If you want to allow users to install Python packages that require compilation while running a notebook, you'll need to install these tools in the [Dockerfile](./Dockerfile#L172) or switch the base image to `quay.io/jupyter/datascience-notebook:2025-04-04`.
However, including these packages can increase the image size and may introduce security risks if arbitrary code is compiled at runtime.

Note that the `base-notebook` image is more lightweight and uses less disk space compared to the `datascience-notebook` image.

The image is quite large and might cause a timeout the first time it is run. In order to avoid this you can pre pull the image with:

```sh
docker pull ghcr.io/rettigl/oasis-fhi-pc-trarpes/jupyter:main
```

If you want additional python packages to be available to all users in the jupyter hub you can add those to the jupyter table in the [`pyproject.toml`](pyproject.toml):

```toml
[project.optional-dependencies]
jupyter = [
  "voila",
  "ipyaggrid",
  "ipysheet",
  "ipydatagrid",
  "jupyter-flex",
]
```

## Automated Unit and Example Upload Tests in CI

By default, all unit tests from every plugin are executed to ensure system stability and catch potential issues early. These tests validate core functionality and help maintain consistency across different plugins.

In addition to unit tests, the pipeline also verifies that all example uploads can be processed correctly. This ensures that any generated entries do not contain error messages, providing confidence that data flows through the system as expected.

For example upload tests, the CI uses the image built in the Build Image step. It then runs the Docker container and starts up the application to confirm that it functions correctly. This approach ensures that if the pipeline passes, the app is more likely to run smoothly in a Dockerized environment on a server, not just locally.

If you need to disable tests for specific plugins, update the **PLUGIN_TESTS_PLUGINS_TO_SKIP** variable in [.github/workflows/docker-publish.yml](./.github/workflows/docker-publish.yml#L21) by adding the plugin names to the existing list.

## Set Up Regular Package Updates with Dependabot

Dependabot is already configured in the repository’s CI setup, but you need to enable it manually in the repository settings.

To enable Dependabot, go to Settings > Code security and analysis in your GitHub repository. From there, turn on Dependabot alerts and version updates. Once enabled, Dependabot will automatically check for dependency updates and create pull requests when new versions are available.

This automated process helps ensure that your dependencies stay up to date, improving security and reducing the risk of vulnerabilities.

## Customizing Documentation

By default, documentation is built using the [nomad-docs](https://github.com/FAIRmat-NFDI/nomad-docs) repository. However, if you'd like to customize the documentation for your Oasis instance, you can easily do so.

1. First, [fork the nomad-docs repository](https://github.com/FAIRmat-NFDI/nomad-docs/fork).
2. Make your desired changes in your fork.
3. Update the `NOMAD_DOCS_REPO` variable in the [.github/workflows/docker-publish.yml](./.github/workflows/docker-publish.yml#L19) file to point to the URL of your forked repository.

This setup ensures that your custom documentation is used when building your Oasis.


## Updating the distribution from the template

In order to update an existing distribution with any potential changes in the template you can add a new `git remote` for the template and merge with that one while allowing for unrelated histories:

```sh
git remote add template https://github.com/FAIRmat-NFDI/nomad-distro-template
git fetch template
git merge template/main --allow-unrelated-histories
```

Most likely this will result in some merge conflicts which will need to be resolved. At the very least the `Dockerfile` and GitHub workflows should be taken from "theirs":

```sh
git checkout --theirs Dockerfile
git checkout --theirs .github/workflows/docker-publish.yml
```

The lock file merge conflicts can be resolved to use your versions instead of the template repository resolution.
```sh
git checkout --ours uv.lock
```


For detailed instructions on how to resolve the merge conflicts between different version we refer you to the latest template release [notes](https://github.com/FAIRmat-NFDI/nomad-distro-template/releases/latest)

Once the merge conflicts are resolved you should add the changes and commit them

```sh
git add -A
git commit -m "Updated to new distribution version"
```

Ideally all workflows should be triggered automatically but you might need to run the initialization one manually by navigating to the "Actions" tab at the top, clicking "Template Repository Initialization" on the left side, and triggering it by clicking "Run workflow" under the "Run workflow" button on the right.

## FAQ/Trouble shooting

_I get an_ `Error response from daemon: Head "https://ghcr.io/v2/rettigl/OASIS-FHI-PC-TRARPES/manifests/main": unauthorized`
_when trying to pull my docker image._

Most likely you have not made the package public or provided a personal access token (PAT).
You can read how to make your package public in the GitHub docs [here](https://docs.github.com/en/packages/learn-github-packages/configuring-a-packages-access-control-and-visibility)
or how to configure a PAT (if you want to keep the distribution private) in the GitHub
docs [here](https://docs.github.com/en/packages/working-with-a-github-packages-registry/working-with-the-container-registry#authenticating-with-a-personal-access-token-classic).<|MERGE_RESOLUTION|>--- conflicted
+++ resolved
@@ -1,18 +1,7 @@
 ![docker image](https://github.com/rettigl/OASIS-FHI-PC-TRARPES/actions/workflows/docker-publish.yml/badge.svg)
 
 
-<<<<<<< HEAD
 # rettigl's NOMAD Oasis Distribution
-=======
-> [!CAUTION]
-> The templated repository will run a GitHub action on creation which might take a few minutes.
-> After the workflow finishes you should refresh the page and this message should disappear.
-> If this message persists you might need to trigger the workflow manually by navigating to the
-> "Actions" tab at the top, clicking "Template Repository Initialization" on the left side,
-> and triggering it by clicking "Run workflow" under the "Run workflow" button on the right.
-
-# FAIRmat-NFDI's NOMAD Oasis Distribution
->>>>>>> 679df82f
 
 This is the NOMAD Oasis distribution of rettigl.
 Below are instructions for how to [deploy this distribution](#deploying-the-distribution)
